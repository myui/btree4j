--- conflicted
+++ resolved
@@ -390,7 +390,6 @@
         return true;
     }
 
-<<<<<<< HEAD
     public static char[] copyOfRange(final char[] original, final int from, final int to) {
         final int newLength = to - from;
         if (newLength < 0) {
@@ -490,8 +489,6 @@
      * @param toIndex Non-inclusive last index
      * @return returns either the found index or -1 * (the index of the first key greater than key + 1)
      */
-=======
->>>>>>> 2405c364
     public static <T extends Comparable<T>> int binarySearch(final T[] a, final int fromIndex,
             final int toIndex, final T key) {
         int low = fromIndex;
